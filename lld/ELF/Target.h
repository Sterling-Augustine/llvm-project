--- conflicted
+++ resolved
@@ -101,94 +101,6 @@
   void relocateNoSym(uint8_t *loc, RelType type, uint64_t val) const {
     relocate(loc, Relocation{R_NONE, type, 0, 0, nullptr}, val);
   }
-<<<<<<< HEAD
-    virtual void relocateAlloc(InputSectionBase & sec, uint8_t *buf) const;
-
-    // Do a linker relaxation pass and return true if we changed something.
-    virtual bool relaxOnce(int pass) const { return false; }
-    // Do finalize relaxation after collecting relaxation infos.
-    virtual void finalizeRelax(int passes) const {}
-
-    virtual void applyJumpInstrMod(uint8_t *loc, JumpModType type,
-                                   JumpModType val) const {}
-
-    virtual ~TargetInfo();
-
-    // This deletes a jump insn at the end of the section if it is a fall thru
-    // to the next section.  Further, if there is a conditional jump and a
-    // direct jump consecutively, it tries to flip the conditional jump to
-    // convert the direct jump into a fall thru and delete it.  Returns true if
-    // a jump instruction can be deleted.
-    virtual bool deleteFallThruJmpInsn(InputSection & is, InputFile * file,
-                                       InputSection * nextIS) const {
-      return false;
-    }
-
-    Ctx & ctx;
-    unsigned defaultCommonPageSize = 4096;
-    unsigned defaultMaxPageSize = 4096;
-
-    uint64_t getImageBase() const;
-
-    // True if _GLOBAL_OFFSET_TABLE_ is relative to .got.plt, false if .got.
-    bool gotBaseSymInGotPlt = false;
-
-    static constexpr RelType noneRel = 0;
-    RelType copyRel = 0;
-    RelType gotRel = 0;
-    RelType pltRel = 0;
-    RelType relativeRel = 0;
-    RelType iRelativeRel = 0;
-    RelType symbolicRel = 0;
-    RelType tlsDescRel = 0;
-    RelType tlsGotRel = 0;
-    RelType tlsModuleIndexRel = 0;
-    RelType tlsOffsetRel = 0;
-    unsigned gotEntrySize = ctx.arg.wordsize;
-    unsigned pltEntrySize = 0;
-    unsigned pltHeaderSize = 0;
-    unsigned ipltEntrySize = 0;
-
-    // At least on x86_64 positions 1 and 2 are used by the first plt entry
-    // to support lazy loading.
-    unsigned gotPltHeaderEntriesNum = 3;
-
-    // On PPC ELF V2 abi, the first entry in the .got is the .TOC.
-    unsigned gotHeaderEntriesNum = 0;
-
-    // On PPC ELF V2 abi, the dynamic section needs DT_PPC64_OPT (DT_LOPROC + 3)
-    // to be set to 0x2 if there can be multiple TOC's. Although we do not emit
-    // multiple TOC's, there can be a mix of TOC and NOTOC addressing which
-    // is functionally equivalent.
-    int ppc64DynamicSectionOpt = 0;
-
-    bool needsThunks = false;
-
-    // A 4-byte field corresponding to one or more trap instructions, used to
-    // pad executable OutputSections.
-    std::array<uint8_t, 4> trapInstr = {};
-
-    // Stores the NOP instructions of different sizes for the target and is used
-    // to pad sections that are relaxed.
-    std::optional<std::vector<std::vector<uint8_t>>> nopInstrs;
-
-    // If a target needs to rewrite calls to __morestack to instead call
-    // __morestack_non_split when a split-stack enabled caller calls a
-    // non-split-stack callee this will return true. Otherwise returns false.
-    bool needsMoreStackNonSplit = true;
-
-    virtual RelExpr adjustTlsExpr(RelType type, RelExpr expr) const;
-    virtual RelExpr adjustGotPcExpr(RelType type, int64_t addend,
-                                    const uint8_t *loc) const;
-
-  protected:
-    // On FreeBSD x86_64 the first page cannot be mmaped.
-    // On Linux this is controlled by vm.mmap_min_addr. At least on some x86_64
-    // installs this is set to 65536, so the first 15 pages cannot be used.
-    // Given that, the smallest value that can be used in here is 0x10000.
-    uint64_t defaultImageBase = 0x10000;
-  };
-=======
   virtual void relocateAlloc(InputSectionBase &sec, uint8_t *buf) const;
 
   // Do a linker relaxation pass and return true if we changed something.
@@ -202,11 +114,11 @@
 
   virtual ~TargetInfo();
 
-  // This deletes a jump insn at the end of the section if it is a fall thru to
-  // the next section.  Further, if there is a conditional jump and a direct
-  // jump consecutively, it tries to flip the conditional jump to convert the
-  // direct jump into a fall thru and delete it.  Returns true if a jump
-  // instruction can be deleted.
+  // This deletes a jump insn at the end of the section if it is a fall thru
+  // to the next section.  Further, if there is a conditional jump and a
+  // direct jump consecutively, it tries to flip the conditional jump to
+  // convert the direct jump into a fall thru and delete it.  Returns true if
+  // a jump instruction can be deleted.
   virtual bool deleteFallThruJmpInsn(InputSection &is, InputFile *file,
                                      InputSection *nextIS) const {
     return false;
@@ -252,8 +164,8 @@
 
   bool needsThunks = false;
 
-  // A 4-byte field corresponding to one or more trap instructions, used to pad
-  // executable OutputSections.
+  // A 4-byte field corresponding to one or more trap instructions, used to
+  // pad executable OutputSections.
   std::array<uint8_t, 4> trapInstr = {};
 
   // Stores the NOP instructions of different sizes for the target and is used
@@ -276,7 +188,6 @@
   // Given that, the smallest value that can be used in here is 0x10000.
   uint64_t defaultImageBase = 0x10000;
 };
->>>>>>> 7a33b709
 
 void setAArch64TargetInfo(Ctx &);
 void setAMDGPUTargetInfo(Ctx &);
