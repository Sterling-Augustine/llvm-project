--- conflicted
+++ resolved
@@ -21,7 +21,6 @@
 
 namespace {
 
-<<<<<<< HEAD
 // High-level structure to track info needed to emit a
 // sframe_frame_row_entry_addrX. On disk these have both a fixed portion of type
 // sframe_frame_row_entry_addrX and trailing data of X * S bytes, where X is the
@@ -40,8 +39,6 @@
   SFrameFRE(const MCSymbol *Start) : Label(Start) {}
 };
 
-=======
->>>>>>> 38885959
 // High-level structure to track info needed to emit a sframe_func_desc_entry
 // and its associated FREs.
 struct SFrameFDE {
@@ -49,7 +46,6 @@
   const MCDwarfFrameInfo &DFrame;
   // Label where this FDE's FREs start.
   MCSymbol *FREStart;
-<<<<<<< HEAD
   // True when unwind info can't be described with an Sframe FDE.
   bool Invalid;
   // Unwinding fres
@@ -57,11 +53,6 @@
 
   SFrameFDE(const MCDwarfFrameInfo &DF, MCSymbol *FRES)
       : DFrame(DF), FREStart(FRES), Invalid(false) {}
-=======
-
-  SFrameFDE(const MCDwarfFrameInfo &DF, MCSymbol *FRES)
-      : DFrame(DF), FREStart(FRES) {}
->>>>>>> 38885959
 
   void emit(MCObjectStreamer &S, const MCSymbol *FRESubSectionStart) {
     MCContext &C = S.getContext();
@@ -85,11 +76,7 @@
     S.emitInt32(0);
 
     // sfde_func_start_num_fres
-<<<<<<< HEAD
     S.emitInt32(FREs.size());
-=======
-    S.emitInt32(0);
->>>>>>> 38885959
 
     // sfde_func_info word
     FDEInfo<endianness::native> I;
@@ -235,7 +222,6 @@
     FRESubSectionEnd = Streamer.getContext().createTempSymbol();
   }
 
-<<<<<<< HEAD
   bool atSameLocation(const MCSymbol *Left, const MCSymbol *Right) {
     return Left != nullptr && Right != nullptr &&
            Left->getFragment() == Right->getFragment() &&
@@ -300,10 +286,6 @@
     }
     if (FDE.Invalid)
       FDEs.pop_back();
-=======
-  void BuildSFDE(const MCDwarfFrameInfo &DF) {
-    FDEs.emplace_back(DF, Streamer.getContext().createTempSymbol());
->>>>>>> 38885959
   }
 
   void emitPreamble() {
@@ -349,11 +331,7 @@
 
   void emitFREs() {
     Streamer.emitLabel(FRESubSectionStart);
-<<<<<<< HEAD
-    for (auto FDE : FDEs)
-=======
     for (auto &FDE : FDEs)
->>>>>>> 38885959
       Streamer.emitLabel(FDE.FREStart);
     Streamer.emitLabel(FRESubSectionEnd);
   }
@@ -378,11 +356,7 @@
   // Both the header itself and the FDEs include various offsets and counts.
   // Therefore, all of this must be precomputed.
   for (const auto &DFrame : FrameArray)
-<<<<<<< HEAD
     Emitter.buildSFDE(DFrame);
-=======
-    Emitter.BuildSFDE(DFrame);
->>>>>>> 38885959
 
   MCSection *Section = Context.getObjectFileInfo()->getSFrameSection();
   // Not strictly necessary, but gas always aligns to 8, so match that.
