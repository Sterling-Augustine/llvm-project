--- conflicted
+++ resolved
@@ -28,9 +28,6 @@
 // CHECK-NEXT:    Num FREs: 0
 // CHECK-NEXT:    FRE subsection length: 0
 // CHECK-NEXT:    FDE subsection offset: 0
-<<<<<<< HEAD
-// CHECK-NEXT:    FRE subsection offset: 40
-=======
 // CHECK-NEXT:    FRE subsection offset: 40
 // CHECK:    Function Index [
 // CHECK-NEXT:        FuncDescEntry [0] {
@@ -72,5 +69,4 @@
 // CHECK-NEXT:          ]
 // CHECK-NEXT:        }
 // CHECK-NEXT:      ]
-// CHECK-NEXT:    }
->>>>>>> 38885959
+// CHECK-NEXT:    }