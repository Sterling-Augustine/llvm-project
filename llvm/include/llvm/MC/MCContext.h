--- conflicted
+++ resolved
@@ -774,14 +774,9 @@
   bool getGenDwarfForAssembly() { return GenDwarfForAssembly; }
   void setGenDwarfForAssembly(bool Value) { GenDwarfForAssembly = Value; }
   unsigned getGenDwarfFileNumber() { return GenDwarfFileNumber; }
-<<<<<<< HEAD
-  EmitDwarfUnwindType emitDwarfUnwindInfo() const;
-  bool emitCompactUnwindNonCanonical() const;
-  bool emitSFrameUnwind() const;
-=======
   LLVM_ABI EmitDwarfUnwindType emitDwarfUnwindInfo() const;
   LLVM_ABI bool emitCompactUnwindNonCanonical() const;
->>>>>>> 7a33b709
+  LLVM_ABI bool emitSFrameUnwind() const;
 
   void setGenDwarfFileNumber(unsigned FileNumber) {
     GenDwarfFileNumber = FileNumber;
