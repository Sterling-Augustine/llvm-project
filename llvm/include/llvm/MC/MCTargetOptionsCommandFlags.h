--- conflicted
+++ resolved
@@ -40,13 +40,9 @@
 
 LLVM_ABI bool getEmitCompactUnwindNonCanonical();
 
-<<<<<<< HEAD
-bool getEmitSFrameUnwind();
+LLVM_ABI bool getEmitSFrameUnwind();
 
-bool getShowMCInst();
-=======
 LLVM_ABI bool getShowMCInst();
->>>>>>> 7a33b709
 
 LLVM_ABI bool getFatalWarnings();
 
